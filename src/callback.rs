use super::*;
use crate::networking_messages::*;
use crate::networking_types::*;
use crate::networking_utils::*;
use crate::screenshots::*;

use crate::sys;

use std::sync::{Arc, Weak};

/// A sum type over all possible callback results
pub enum CallbackResult {
    AuthSessionTicketResponse(AuthSessionTicketResponse),
    DownloadItemResult(DownloadItemResult),
    FloatingGamepadTextInputDismissed(FloatingGamepadTextInputDismissed),
    GameLobbyJoinRequested(GameLobbyJoinRequested),
    GameOverlayActivated(GameOverlayActivated),
    GamepadTextInputDismissed(GamepadTextInputDismissed),
<<<<<<< HEAD
    GameRichPresenceJoinRequested(GameRichPresenceJoinRequested),
=======
    LobbyChatMsg(LobbyChatMsg),
>>>>>>> 7e1f3095
    LobbyChatUpdate(LobbyChatUpdate),
    LobbyCreated(LobbyCreated),
    LobbyDataUpdate(LobbyDataUpdate),
    LobbyEnter(LobbyEnter),
    MicroTxnAuthorizationResponse(MicroTxnAuthorizationResponse),
    NetConnectionStatusChanged(NetConnectionStatusChanged),
    NetworkingMessagesSessionFailed(NetworkingMessagesSessionFailed),
    NetworkingMessagesSessionRequest(NetworkingMessagesSessionRequest),
    P2PSessionConnectFail(P2PSessionConnectFail),
    P2PSessionRequest(P2PSessionRequest),
    PersonaStateChange(PersonaStateChange),
    RelayNetworkStatusCallback(RelayNetworkStatusCallback),
    RemotePlayConnected(RemotePlayConnected),
    RemotePlayDisconnected(RemotePlayDisconnected),
    ScreenshotRequested(ScreenshotRequested),
    ScreenshotReady(ScreenshotReady),
    SteamServerConnectFailure(SteamServerConnectFailure),
    SteamServersConnected(SteamServersConnected),
    SteamServersDisconnected(SteamServersDisconnected),
    TicketForWebApiResponse(TicketForWebApiResponse),
    UserAchievementStored(UserAchievementStored),
    UserAchievementIconFetched(UserAchievementIconFetched),
    UserStatsReceived(UserStatsReceived),
    UserStatsStored(UserStatsStored),
    ValidateAuthTicketResponse(ValidateAuthTicketResponse),
}

impl CallbackResult {
    pub unsafe fn from_raw(discriminator: i32, data: *mut c_void) -> Option<Self> {
        Some(match discriminator {
            NetConnectionStatusChanged::ID => {
                Self::NetConnectionStatusChanged(NetConnectionStatusChanged::from_raw(data))
            }
            AuthSessionTicketResponse::ID => {
                Self::AuthSessionTicketResponse(AuthSessionTicketResponse::from_raw(data))
            }
            DownloadItemResult::ID => Self::DownloadItemResult(DownloadItemResult::from_raw(data)),
            FloatingGamepadTextInputDismissed::ID => Self::FloatingGamepadTextInputDismissed(
                FloatingGamepadTextInputDismissed::from_raw(data),
            ),
            GameLobbyJoinRequested::ID => {
                Self::GameLobbyJoinRequested(GameLobbyJoinRequested::from_raw(data))
            }
            GameOverlayActivated::ID => {
                Self::GameOverlayActivated(GameOverlayActivated::from_raw(data))
            }
            GamepadTextInputDismissed::ID => {
                Self::GamepadTextInputDismissed(GamepadTextInputDismissed::from_raw(data))
            }
            GameRichPresenceJoinRequested::ID => {
                Self::GameRichPresenceJoinRequested(GameRichPresenceJoinRequested::from_raw(data))
            }
            LobbyChatUpdate::ID => Self::LobbyChatUpdate(LobbyChatUpdate::from_raw(data)),
            LobbyDataUpdate::ID => Self::LobbyDataUpdate(LobbyDataUpdate::from_raw(data)),
            MicroTxnAuthorizationResponse::ID => {
                Self::MicroTxnAuthorizationResponse(MicroTxnAuthorizationResponse::from_raw(data))
            }
            P2PSessionConnectFail::ID => {
                Self::P2PSessionConnectFail(P2PSessionConnectFail::from_raw(data))
            }
            P2PSessionRequest::ID => Self::P2PSessionRequest(P2PSessionRequest::from_raw(data)),
            PersonaStateChange::ID => Self::PersonaStateChange(PersonaStateChange::from_raw(data)),
            RemotePlayConnected::ID => {
                Self::RemotePlayConnected(RemotePlayConnected::from_raw(data))
            }
            RemotePlayDisconnected::ID => {
                Self::RemotePlayDisconnected(RemotePlayDisconnected::from_raw(data))
            }
            SteamServerConnectFailure::ID => {
                Self::SteamServerConnectFailure(SteamServerConnectFailure::from_raw(data))
            }
            SteamServersConnected::ID => {
                Self::SteamServersConnected(SteamServersConnected::from_raw(data))
            }
            SteamServersDisconnected::ID => {
                Self::SteamServersDisconnected(SteamServersDisconnected::from_raw(data))
            }
            TicketForWebApiResponse::ID => {
                Self::TicketForWebApiResponse(TicketForWebApiResponse::from_raw(data))
            }
            UserAchievementStored::ID => {
                Self::UserAchievementStored(UserAchievementStored::from_raw(data))
            }
            UserStatsReceived::ID => Self::UserStatsReceived(UserStatsReceived::from_raw(data)),
            UserStatsStored::ID => Self::UserStatsStored(UserStatsStored::from_raw(data)),
            ValidateAuthTicketResponse::ID => {
                Self::ValidateAuthTicketResponse(ValidateAuthTicketResponse::from_raw(data))
            }
            _ => return None,
        })
    }
}

pub unsafe trait Callback {
    const ID: i32;
    unsafe fn from_raw(raw: *mut c_void) -> Self;
}

/// A handle that can be used to remove a callback
/// at a later point.
///
/// Removes the callback from the Steam API context when dropped.
pub struct CallbackHandle {
    id: i32,
    inner: Weak<Inner>,
}

impl Drop for CallbackHandle {
    fn drop(&mut self) {
        if let Some(inner) = self.inner.upgrade() {
            match inner.callbacks.lock() {
                Ok(mut cb) => {
                    cb.callbacks.remove(&self.id);
                }
                Err(err) => {
                    eprintln!("error while dropping callback: {:?}", err);
                }
            }
        }
    }
}

pub(crate) unsafe fn register_callback<C, F>(inner: &Arc<Inner>, mut f: F) -> CallbackHandle
where
    C: Callback,
    F: FnMut(C) + Send + 'static,
{
    {
        let mut callbacks = inner.callbacks.lock().unwrap();
        callbacks.callbacks.insert(
            C::ID,
            Box::new(move |param| {
                let param = C::from_raw(param);
                f(param)
            }),
        );
    }
    CallbackHandle {
        id: C::ID,
        inner: Arc::downgrade(inner),
    }
}

pub(crate) unsafe fn register_call_result<C, F>(
    inner: &Arc<Inner>,
    api_call: sys::SteamAPICall_t,
    _callback_id: i32,
    f: F,
) where
    F: for<'a> FnOnce(&'a C, bool) + 'static + Send,
{
    let mut callbacks = inner.callbacks.lock().unwrap();
    callbacks.call_results.insert(
        api_call,
        Box::new(move |param, failed| f(&*(param as *const C), failed)),
    );
}<|MERGE_RESOLUTION|>--- conflicted
+++ resolved
@@ -16,11 +16,8 @@
     GameLobbyJoinRequested(GameLobbyJoinRequested),
     GameOverlayActivated(GameOverlayActivated),
     GamepadTextInputDismissed(GamepadTextInputDismissed),
-<<<<<<< HEAD
     GameRichPresenceJoinRequested(GameRichPresenceJoinRequested),
-=======
     LobbyChatMsg(LobbyChatMsg),
->>>>>>> 7e1f3095
     LobbyChatUpdate(LobbyChatUpdate),
     LobbyCreated(LobbyCreated),
     LobbyDataUpdate(LobbyDataUpdate),
@@ -73,6 +70,7 @@
             GameRichPresenceJoinRequested::ID => {
                 Self::GameRichPresenceJoinRequested(GameRichPresenceJoinRequested::from_raw(data))
             }
+            LobbyChatMsg::ID => Self::LobbyChatMsg(LobbyChatMsg::from_raw(data)),
             LobbyChatUpdate::ID => Self::LobbyChatUpdate(LobbyChatUpdate::from_raw(data)),
             LobbyDataUpdate::ID => Self::LobbyDataUpdate(LobbyDataUpdate::from_raw(data)),
             MicroTxnAuthorizationResponse::ID => {
